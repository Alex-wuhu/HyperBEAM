
%%% @doc This module acts an adapter between messages, as modeled in the
%%% Converge Protocol, and their uderlying binary representations.
%%% See `docs/converge-protocol.md' for details on Converge. Unless you are
%%% implementing a new message serialization format, you should not need to 
%%% interact with this module directly. Instead, use the `hb_converge'
%%% interfaces to interact with all messages. The `dev_message' module
%%% implements a device interface for handling messages as the default Converge
%%% device.
-module(hb_message).
-export([load/2, sign/2, verify/1, match/2, type/1]).
-export([serialize/1, serialize/2, deserialize/1, deserialize/2, signers/1]).
-export([message_to_tx/1, tx_to_message/1, minimize/1]).
%%% Debugging tools:
-export([print/1, format/1, format/2]).
-include("include/hb.hrl").
-include_lib("eunit/include/eunit.hrl").

<<<<<<< HEAD
=======
%%% @doc This module acts an adapter between messages, as modeled in the
%%% Converge Protocol, and their uderlying binary representations.
%%% See `docs/converge-protocol.md' for details on Converge. Unless you are
%%% implementing a new message serialization format, you should not need to 
%%% interact with this module directly. Instead, use the `hb_converge'
%%% interfaces to interact with all messages. The `dev_message' module
%%% implements a device interface for handling messages as the default Converge
%%% device.

>>>>>>> cf104b8e
%% The size at which a value should be made into a body item, instead of a
%% tag.
-define(MAX_TAG_VAL, 128).
%% The list of TX fields that users can set directly.
-define(TX_KEYS,
    [id, unsigned_id, last_tx, owner, target, signature]).
-define(FILTERED_TAGS,
    [
        <<"Converge-Large-Binary">>,
        <<"Bundle-Format">>,
        <<"Bundle-Map">>,
        <<"Bundle-Version">>,
        <<"Converge-Type:">>
    ]
).
-define(REGEN_KEYS, [id, unsigned_id]).

%% @doc Pretty-print a message.
print(Msg) -> print(Msg, 0).
print(Msg, Indent) ->
    io:format(standard_error, "~s", [lists:flatten(format(Msg, Indent))]).

%% @doc Format a message for printing, optionally taking an indentation level
%% to start from.
format(Item) -> format(Item, 0).
format(Bin, Indent) when is_binary(Bin) ->
    hb_util:format_indented(
        hb_util:format_binary(Bin),
        Indent
    );
format(Map, Indent) when is_map(Map) ->
    Header = hb_util:format_indented("Message {~n", Indent),
    Res = lists:map(
        fun({Key, Val}) ->
            NormKey = hb_converge:to_key(Key, #{ error_strategy => ignore }),
            KeyStr = 
                case NormKey of
                    Key ->
                        io_lib:format("~p", [NormKey]);
                    undefined ->
                        io_lib:format("~p [!!! INVALID KEY !!!]", [Key]);
                    _ ->
                        io_lib:format("~p [raw: ~p]", [NormKey, Key])
                end,
            hb_util:format_indented(
                "~s := ~s~n",
                [
                    lists:flatten(KeyStr),
                    case Val of
                        NextMap when is_map(NextMap) ->
                            hb_util:format_map(NextMap, Indent + 2);
                        Bin when is_binary(Bin) ->
                            hb_util:format_binary(Bin);
                        Other ->
                            io_lib:format("~p", [Other])
                    end
                ],
                Indent + 1
            )
        end,
        maps:to_list(Map)
    ),
    case Res of
        [] -> "[Empty map]";
        _ ->
            lists:flatten(
                Header ++ Res ++ hb_util:format_indented("}", Indent)
            )
    end;
format(Item, Indent) ->
    % Whatever we have is not a message map.
    hb_util:format_indented("[UNEXPECTED VALUE] ~p", [Item], Indent).

%% @doc Return the signers of a message. For now, this is just the signer
%% of the message itself. In the future, we will support multiple signers.
signers(Msg) when is_map(Msg) ->
    case ar_bundles:signer(message_to_tx(Msg)) of
        undefined -> [];
        Signer -> [Signer]
    end;
signers(TX) when is_record(TX, tx) ->
    ar_bundles:signer(TX);
signers(_) -> [].

%% @doc Sign a message with the given wallet.
sign(Msg, Wallet) ->
    tx_to_message(ar_bundles:sign_item(message_to_tx(Msg), Wallet)).

%% @doc Verify a message.
verify(Msg) ->
    ar_bundles:verify_item(message_to_tx(Msg)).

%% @doc Return the type of a message.
type(TX) when is_record(TX, tx) -> tx;
type(Binary) when is_binary(Binary) -> binary;
type(Msg) when is_map(Msg) ->
    IsDeep = lists:any(
        fun({_, Value}) -> is_map(Value) end,
        lists:filter(
            fun({Key, _}) -> not hb_private:is_private(Key) end,
            maps:to_list(Msg)
        )
    ),
    case IsDeep of
        true -> deep;
        false -> shallow
    end.

%% @doc Load a message from the cache.
load(Store, ID) when is_binary(ID)
        andalso (byte_size(ID) == 43 orelse byte_size(ID) == 32) ->
    tx_to_message(hb_cache:read(Store, ID));
load(Store, Path) ->
    tx_to_message(hb_cache:read(Store, Path)).

%% @doc Check if two maps match, including recursively checking nested maps.
match(Map1, Map2) ->
    Keys1 = maps:keys(NormMap1 = minimize(normalize(Map1))),
    Keys2 = maps:keys(NormMap2 = minimize(normalize(Map2))),
    case Keys1 == Keys2 of
        true ->
            lists:all(
                fun(Key) ->
                    Val1 = maps:get(Key, NormMap1, not_found),
                    Val2 = maps:get(Key, NormMap2, not_found),
                    case is_map(Val1) andalso is_map(Val2) of
                        true -> match(Val1, Val2);
                        false ->
                            case Val1 == Val2 of
                                true -> true;
                                false ->
                                    ?event(
                                        {key_mismatch,
                                            {explicit, {Key, Val1, Val2}}
                                        }
                                    ),
                                    false
                            end
                    end
                end,
                Keys1
            );
        false ->
            ?event({keys_mismatch, Keys1, Keys2}),
            false
    end.
	
matchable_keys(Map) ->
    lists:sort(lists:map(fun hb_converge:key_to_binary/1, maps:keys(Map))).

%% @doc Normalize the keys in a map. Also takes a list of keys and returns a
%% sorted list of normalized keys if the input is a list.
normalize_keys(Keys) when is_list(Keys) ->
    lists:sort(lists:map(fun hb_converge:key_to_binary/1, Keys));
normalize_keys(Map) ->
    maps:from_list(
        lists:map(
            fun({Key, Value}) ->
                {hb_converge:key_to_binary(Key), Value}
            end,
            maps:to_list(Map)
        )
    ).

%% @doc Remove keys from the map that can be regenerated.
minimize(Map) ->
    NormRegenKeys = normalize_keys(?REGEN_KEYS),
    maps:filter(
        fun(Key, _) ->
            not lists:member(hb_converge:key_to_binary(Key), NormRegenKeys)
        end,
        Map
    ).

%% @doc Return a map with only the keys that necessary, without those that can
%% be regenerated.
normalize(Map) ->
    NormalizedMap = normalize_keys(Map),
    FilteredMap = filter_default_tx_keys(NormalizedMap),
    maps:with(matchable_keys(FilteredMap), FilteredMap).

%% @doc Remove keys from a map that have the default values found in the tx
%% record.
filter_default_tx_keys(Map) ->
    DefaultsMap = default_tx_message(),
    maps:filter(
        fun(Key, Value) ->
            case maps:find(hb_converge:key_to_binary(Key), DefaultsMap) of
                {ok, Value} -> false;
                _ -> true
            end
        end,
        Map
    ).

%% @doc Get the normalized fields and default values of the tx record.
default_tx_message() ->
    normalize_keys(maps:from_list(default_tx_list())).

%% @doc Get the ordered list of fields and default values of the tx record.
default_tx_list() ->
    lists:zip(record_info(fields, tx), tl(tuple_to_list(#tx{}))).

%% @doc Serialize a message to a binary representation, either as JSON or the
%% binary format native to the message/bundles spec in use.
serialize(M) -> serialize(M, binary).
serialize(M, json) ->
    jiffy:encode(ar_bundles:item_to_json_struct(M));
serialize(M, binary) ->
    ar_bundles:serialize(message_to_tx(M)).

%% @doc Deserialize a message from a binary representation.
deserialize(B) -> deserialize(B, binary).
deserialize(J, json) ->
    {JSONStruct} = jiffy:decode(J),
    ar_bundles:json_struct_to_item(JSONStruct);
deserialize(B, binary) ->
    tx_to_message(ar_bundles:deserialize(B)).

%% @doc Internal helper to translate a message to its #tx record representation,
%% which can then be used by ar_bundles to serialize the message. We call the 
%% message's device in order to get the keys that we will be checkpointing. We 
%% do this recursively to handle nested messages. The base case is that we hit
%% a binary, which we return as is.
message_to_tx(Binary) when is_binary(Binary) ->
    % ar_bundles cannot serialize just a simple binary or get an ID for it, so
    % we turn it into a TX record with a special tag, tx_to_message will
    % identify this tag and extract just the binary.
    #tx{
        tags= [{<<"Converge-Type">>, <<"Binary">>}],
        data = Binary
    };
message_to_tx(TX) when is_record(TX, tx) -> TX;
message_to_tx(RawM) when is_map(RawM) ->
    % The path is a special case so we normalized it first. It may have been
    % modified by `hb_converge` in order to set it to the current key that is
    % being executed. We should check whether the path is in the
    % `priv/Converge/Original-Path` field, and if so, use that instead of the
    % stated path. This normalizes the path, such that the signed message will
    % continue to validate correctly.
    M =
        case {maps:find(path, RawM), hb_private:from_message(RawM)} of
            {{ok, _}, #{ <<"Converge">> := #{ <<"Original-Path">> := Path } }} ->
                maps:put(path, Path, RawM);
            _ -> RawM
        end,
    % Get the keys that will be serialized, excluding private keys. Note that
    % we do not call hb_converge:resolve here because we want to include the 'raw'
    % data from the message, not the computable values.
    Keys = maps:keys(M),
    % Translate the keys into a binary map. If a key has a value that is a map,
    % we recursively turn its children into messages. Notably, we do not simply
    % call message_to_tx/1 on the inner map because that would lead to adding
    % an extra layer of nesting to the data.
    %?event({message_to_tx, {keys, Keys}, {map, M}}),
    MsgKeyMap =
        maps:from_list(lists:flatten(
            lists:map(
                fun(Key) ->
                    case maps:find(Key, M) of
                        {ok, Map} when is_map(Map) ->
                            {Key, message_to_tx(Map)};
                        {ok, Value} when is_binary(Value) ->
                            {Key, Value};
                        {ok, Value} when
                                is_atom(Value) or is_integer(Value)
                                or is_list(Value) ->
                            ItemKey = hb_converge:key_to_binary(Key),
                            {Type, BinaryValue} = encode_value(Value),
                            [
                                {<<"Converge-Type:", ItemKey/binary>>, Type},
                                {ItemKey, BinaryValue}
                            ];
                        {ok, _} ->
                            []
                    end
                end,
                lists:filter(
                    fun(Key) ->
                        % Filter keys that the user could set directly, but
                        % should be regenerated when moving msg -> TX, as well
                        % as private keys.
                        not lists:member(Key, ?REGEN_KEYS) andalso
                            not hb_private:is_private(Key)
                    end,
                    Keys
                )
            )
        )),
    NormalizedMsgKeyMap = normalize_keys(MsgKeyMap),
    % Iterate through the default fields, replacing them with the values from
    % the message map if they are present.
    {RemainingMap, BaseTXList} = lists:foldl(
        fun({Field, Default}, {RemMap, Acc}) ->
            NormKey = hb_converge:key_to_binary(Field),
            case maps:find(NormKey, NormalizedMsgKeyMap) of
                error -> {RemMap, [Default | Acc]};
                {ok, Value} -> {maps:remove(NormKey, RemMap), [Value | Acc]}
            end
        end,
        {NormalizedMsgKeyMap, []},
        default_tx_list()
    ),
    % Rebuild the tx record from the new list of fields and values.
    TXWithoutTags = list_to_tuple([tx | lists:reverse(BaseTXList)]),
    % Calculate which set of the remaining keys will be used as tags.
    {Tags, RawDataItems} =
        lists:partition(
            fun({_Key, Value}) when byte_size(Value) =< ?MAX_TAG_VAL -> true;
                (_) -> false
            end,
            [ 
                    {Key, maps:get(Key, RemainingMap)}
                ||
                    Key <- maps:keys(RemainingMap)
            ]
        ),
    % We don't let the user set the tags directly, but they can instead set any
    % number of keys to short binary values, which will be included as tags.
    TX = TXWithoutTags#tx { tags = Tags },
    % Recursively turn the remaining data items into tx records.
    DataItems = maps:from_list(lists:map(
        fun({Key, Value}) ->
            {Key, message_to_tx(Value)}
        end,
        RawDataItems
    )),
    % Set the data based on the remaining keys.
    TXWithData = 
        case {TX#tx.data, maps:size(DataItems)} of
            {Binary, 0} when is_binary(Binary) ->
                TX;
            {?DEFAULT_DATA, _} ->
                TX#tx { data = DataItems };
            {Data, _} when is_map(Data) ->
                TX#tx { data = maps:merge(Data, DataItems) };
            {Data, _} when is_record(Data, tx) ->
                TX#tx { data = DataItems#{ data => Data } };
            {Data, _} when is_binary(Data) ->
                TX#tx { data = DataItems#{ data => message_to_tx(Data) } }
        end,
    % ?event({prepared_tx_before_ids,
    % 	{tags, {explicit, TXWithData#tx.tags}},
    % 	{data, TXWithData#tx.data}
    % }),
    ar_bundles:reset_ids(ar_bundles:normalize(TXWithData));
message_to_tx(Other) ->
    ?event({unexpected_message_form, {explicit, Other}}),
    throw(invalid_tx).

%% @doc Convert non-binary values to binary for serialization.
decode_value(decimal, Value) ->
    {item, Number, _} = hb_http_structured_fields:parse_item(Value),
    Number;
decode_value(atom, Value) ->
    {item, {string, AtomString}, _} =
        hb_http_structured_fields:parse_item(Value),
    binary_to_existing_atom(AtomString, latin1);
decode_value(list, Value) ->
    lists:map(
        fun({item, {string, <<"(Converge-Type: ", Rest/binary>>}, _}) ->
            [Type, Item] = binary:split(Rest, <<") ">>),
            decode_value(
                list_to_existing_atom(
                    string:to_lower(binary_to_list(Type))
                ),
                Item
            );
           ({item, {string, Binary}, _}) -> Binary
        end,
        hb_http_structured_fields:parse_list(iolist_to_binary(Value))
    );
decode_value(OtherType, Value) ->
    ?event({unexpected_type, OtherType, Value}),
    throw({unexpected_type, OtherType, Value}).

%% @doc Convert a term to a binary representation, emitting its type for
%% serialization as a separate tag.
encode_value(Value) when is_integer(Value) ->
    ?no_prod("Non-standardized type conversion invoked."),
    [Encoded, _] = hb_http_structured_fields:item({item, Value, []}),
    {<<"Decimal">>, Encoded};
encode_value(Value) when is_atom(Value) ->
    ?no_prod("Non-standardized type conversion invoked."),
    [EncodedIOList, _] =
        hb_http_structured_fields:item(
            {item, {string, atom_to_binary(Value, latin1)}, []}),
    Encoded = list_to_binary(EncodedIOList),
    {<<"Atom">>, Encoded};
encode_value(Values) when is_list(Values) ->
    ?no_prod("Non-standardized type conversion invoked."),
    EncodedValues =
        lists:map(
            fun(Bin) when is_binary(Bin) -> {item, {string, Bin}, []};
               (Item) ->
                {Type, Encoded} = encode_value(Item),
                {
                    item,
                    {
                        string,
                        <<
                            "(Converge-Type: ", Type/binary, ") ",
                            Encoded/binary
                        >>
                    },
                    []
                }
            end,
            Values
        ),
    EncodedList = hb_http_structured_fields:list(EncodedValues),
    {<<"List">>, iolist_to_binary(EncodedList)};
encode_value(Value) when is_binary(Value) ->
    {<<"Binary">>, Value};
encode_value(Value) ->
    Value.

%% @doc Convert a #tx record into a message map recursively.
tx_to_message(Binary) when is_binary(Binary) -> Binary;
tx_to_message(TX) when is_record(TX, tx) ->
    case lists:keyfind(<<"Converge-Type">>, 1, TX#tx.tags) of
        false ->
            do_tx_to_message(TX);
        {<<"Converge-Type">>, <<"Binary">>} ->
            TX#tx.data
    end.
do_tx_to_message(RawTX) ->
    % Ensure the TX is fully deserialized.
    TX = ar_bundles:deserialize(ar_bundles:normalize(RawTX)),
    % We need to generate a map from each field of the tx record.
    % Get the raw fields and values of the tx record and pair them.
    Fields = record_info(fields, tx),
    Values = tl(tuple_to_list(TX)),
    TXKeyVals = lists:zip(Fields, Values),
    % Convert the list of key-value pairs into a map.
    UnfilteredTXMap = maps:from_list(TXKeyVals),
    TXMap = maps:with(?TX_KEYS, UnfilteredTXMap),
    {TXTagsUnparsed, FilteredTags} = lists:partition(
        fun({Key, _}) ->
            not lists:any(
                fun(FilterKey) ->
                    case binary:longest_common_prefix([Key, FilterKey]) of
                        Length when Length == byte_size(FilterKey) ->
                            true;
                        _ ->
                            false
                    end
                end,
                ?FILTERED_TAGS
            );
            (_) -> true
        end,
        TX#tx.tags
    ),
    % Parse tags that have a "Type:" prefix.
    TagTypes =
        [
            {Name, list_to_existing_atom(
                string:to_lower(binary_to_list(Value))
            )}
        ||
            {<<"Converge-Type:", Name/binary>>, Value} <- FilteredTags
        ],
    TXTags =
        lists:map(
            fun({Name, BinaryValue}) ->
                case lists:keyfind(Name, 1, TagTypes) of
                    false -> {Name, BinaryValue};
                    {_, Type} -> {Name, decode_value(Type, BinaryValue)}
                end
            end,
            TXTagsUnparsed
        ),
    % Next, merge the tags into the map.
    MapWithoutData = maps:merge(TXMap, maps:from_list(TXTags)),
    % Finally, merge the data into the map.
    normalize(
        case TX#tx.data of
            Data when is_map(Data) ->
                % If the data is a map, we need to recursively turn its children
                % into messages from their tx representations.
                ?event({merging_map_and_data, MapWithoutData, Data}),
                maps:merge(
                    MapWithoutData,
                    maps:map(
                        fun(_, InnerValue) ->
                            tx_to_message(InnerValue)
                        end,
                        Data
                    )
                );
            Data when Data == ?DEFAULT_DATA ->
                MapWithoutData;
            Data when is_binary(Data) ->
                MapWithoutData#{ data => Data };
            Data ->
                ?event({unexpected_data_type, {explicit, Data}}),
                ?event({was_processing, {explicit, TX}}),
                throw(invalid_tx)
        end
    ).

%%% Tests

basic_map_to_tx_test() ->
    hb:init(),
    Msg = #{ normal_key => <<"NORMAL_VALUE">> },
    TX = message_to_tx(Msg),
    ?assertEqual([{<<"normal_key">>, <<"NORMAL_VALUE">>}], TX#tx.tags).

%% @doc Test that the filter_default_tx_keys/1 function removes TX fields
%% that have the default values found in the tx record, but not those that
%% have been set by the user.
default_tx_keys_removed_test() ->
    TX = #tx { unsigned_id = << 1:256 >>, last_tx = << 2:256 >> },
    TXMap = #{
        unsigned_id => TX#tx.unsigned_id,
        last_tx => TX#tx.last_tx,
        <<"owner">> => TX#tx.owner,
        <<"target">> => TX#tx.target,
        data => TX#tx.data
    },
    FilteredMap = filter_default_tx_keys(TXMap),
    ?assertEqual(<< 1:256 >>, maps:get(unsigned_id, FilteredMap)),
    ?assertEqual(<< 2:256 >>, maps:get(last_tx, FilteredMap, not_found)),
    ?assertEqual(not_found, maps:get(<<"owner">>, FilteredMap, not_found)),
    ?assertEqual(not_found, maps:get(<<"target">>, FilteredMap, not_found)).

minimization_test() ->
    Msg = #{
        unsigned_id => << 1:256 >>,
        <<"id">> => << 2:256 >>
    },
    MinimizedMsg = minimize(Msg),
    ?event({minimized, MinimizedMsg}),
    ?assertEqual(0, maps:size(MinimizedMsg)).

%% @doc Test that we can convert a message into a tx record and back.
single_layer_message_to_tx_test() ->
    Msg = #{
        last_tx => << 2:256 >>,
        owner => << 3:4096 >>,
        target => << 4:256 >>,
        data => <<"DATA">>,
        <<"Special-Key">> => <<"SPECIAL_VALUE">>
    },
    TX = message_to_tx(Msg),
    ?event({tx_to_message, {msg, Msg}, {tx, TX}}),
    ?assertEqual(maps:get(last_tx, Msg), TX#tx.last_tx),
    ?assertEqual(maps:get(owner, Msg), TX#tx.owner),
    ?assertEqual(maps:get(target, Msg), TX#tx.target),
    ?assertEqual(maps:get(data, Msg), TX#tx.data),
    ?assertEqual({<<"Special-Key">>, <<"SPECIAL_VALUE">>},
        lists:keyfind(<<"Special-Key">>, 1, TX#tx.tags)).

%% @doc Test that we can convert a #tx record into a message correctly.
single_layer_tx_to_message_test() ->
    TX = #tx {
        unsigned_id = << 1:256 >>,
        last_tx = << 2:256 >>,
        owner = << 3:256 >>,
        target = << 4:256 >>,
        data = <<"DATA">>,
        tags = [{<<"special_key">>, <<"SPECIAL_KEY">>}]
    },
    Msg = tx_to_message(TX),
    ?assertEqual(maps:get(<<"special_key">>, Msg), <<"SPECIAL_KEY">>),
    ?assertEqual(<< "DATA">>, maps:get(<<"data">>, Msg)),
    ?assertEqual(<< 2:256 >>, maps:get(<<"last_tx">>, Msg)),
    ?assertEqual(<< 3:256 >>, maps:get(<<"owner">>, Msg)),
    ?assertEqual(<< 4:256 >>, maps:get(<<"target">>, Msg)).

%% @doc Test that the message matching function works.
match_test() ->
    Msg = #{ a => 1, b => 2 },
    TX = message_to_tx(Msg),
    Msg2 = tx_to_message(TX),
    ?assert(match(Msg, Msg2)).

%% @doc Test that two txs match. Note: This function uses tx_to_message/1
%% underneath, which (depending on the test) could potentially lead to false
%% positives.
txs_match(TX1, TX2) ->
    match(tx_to_message(TX1), tx_to_message(TX2)).

%% @doc Structured field parsing tests.
structured_field_atom_parsing_test() ->
    Msg = #{ highly_unusual_http_header => highly_unusual_value },
    ?assert(match(Msg, tx_to_message(message_to_tx(Msg)))).

structured_field_decimal_parsing_test() ->
    Msg = #{ integer_field => 1234567890 },
    ?assert(match(Msg, tx_to_message(message_to_tx(Msg)))).

binary_to_binary_test() ->
    % Serialization must be able to turn a raw binary into a TX, then turn
    % that TX back into a binary and have the result match the original.
    Bin = <<"THIS IS A BINARY, NOT A NORMAL MESSAGE">>,
    Msg = message_to_tx(Bin),
    ?assertEqual(Bin, tx_to_message(Msg)).

%% @doc Test that the data field is correctly managed when we have multiple
%% uses for it (the 'data' key itself, as well as keys that cannot fit in
%% tags).
message_with_large_keys_test() ->
    Msg = #{
        <<"normal_key">> => <<"normal_value">>,
        <<"large_key">> => << 0:((1 + ?MAX_TAG_VAL) * 8) >>,
        <<"another_large_key">> => << 0:((1 + ?MAX_TAG_VAL) * 8) >>,
        <<"another_normal_key">> => <<"another_normal_value">>
    },
    ?assert(match(Msg, tx_to_message(message_to_tx(Msg)))).

%% @doc Check that large keys and data fields are correctly handled together.
nested_message_with_large_keys_and_data_test() ->
    Msg = #{
        <<"normal_key">> => <<"normal_value">>,
        <<"large_key">> => << 0:(?MAX_TAG_VAL * 16) >>,
        <<"another_large_key">> => << 0:(?MAX_TAG_VAL * 16) >>,
        <<"another_normal_key">> => <<"another_normal_value">>,
        data => <<"Hey from the data field!">>
    },
    TX = message_to_tx(Msg),
    Msg2 = tx_to_message(TX),
    ?event({matching, {input, Msg}, {tx, TX}, {output, Msg2}}),
    ?assert(match(Msg, Msg2)).

simple_nested_message_test() ->
    Msg = #{
        a => <<"1">>,
        nested => #{ <<"b">> => <<"1">> },
        c => <<"3">>
    },
    TX = message_to_tx(Msg),
    Msg2 = tx_to_message(TX),
    ?event({matching, {input, Msg}, {output, Msg2}}),
    ?assert(
        match(
            Msg,
            Msg2
        )
    ).

%% @doc Test that the data field is correctly managed when we have multiple
%% uses for it (the 'data' key itself, as well as keys that cannot fit in
%% tags).
nested_message_with_large_data_test() ->
    Msg = #{
        <<"tx_depth">> => <<"outer">>,
        data => #{
            <<"tx_map_item">> =>
                #{
                    <<"tx_depth">> => <<"inner">>,
                    <<"large_data_inner">> => << 0:((1 + ?MAX_TAG_VAL) * 8) >>
                },
            <<"large_data_outer">> => << 0:((1 + ?MAX_TAG_VAL) * 8) >>
        }
    },
    ?assert(match(Msg, tx_to_message(message_to_tx(Msg)))).

%% @doc Test that we can convert a 3 layer nested message into a tx record and back.
deeply_nested_message_with_data_test() ->
    Msg = #{
        <<"tx_depth">> => <<"outer">>,
        data => #{
            <<"tx_map_item">> =>
                #{
                    <<"tx_depth">> => <<"inner">>,
                    data => #{
                        <<"tx_depth">> => <<"innermost">>,
                        data => <<"DATA">>
                    }
                }
        }
    },
    ?assert(match(Msg, tx_to_message(message_to_tx(Msg)))).


nested_structured_fields_test() ->
    NestedMsg = #{ a => #{ b => 1 } },
    ?assert(
        match(
            NestedMsg,
            tx_to_message(message_to_tx(NestedMsg))
        )
    ).

nested_message_with_large_keys_test() ->
    Msg = #{
        a => <<"1">>,
        long_data => << 0:((1 + ?MAX_TAG_VAL) * 8) >>,
        nested => #{ <<"b">> => <<"1">> },
        c => <<"3">>
    },
    ResMsg = tx_to_message(message_to_tx(Msg)),
    ?event({matching, {input, Msg}, {output, ResMsg}}),
    ?assert(match(Msg, ResMsg)).

%% @doc Test that we can convert a signed tx into a message and back.
signed_tx_to_message_and_back_test() ->
    TX = #tx {
        data = <<"TEST_DATA">>,
        tags = [{<<"TEST_KEY">>, <<"TEST_VALUE">>}]
    },
    SignedTX = ar_bundles:sign_item(TX, hb:wallet()),
    ?assert(ar_bundles:verify_item(SignedTX)),
    SignedMsg = tx_to_message(SignedTX),
    SignedTX2 = message_to_tx(SignedMsg),
    ?assert(ar_bundles:verify_item(SignedTX2)).

signed_deep_tx_serialize_and_deserialize_test() ->
    TX = #tx {
        tags = [{<<"TEST_KEY">>, <<"TEST_VALUE">>}],
        data = #{
            <<"NESTED_TX">> =>
                #tx {
                    data = <<"NESTED_DATA">>,
                    tags = [{<<"NESTED_KEY">>, <<"NESTED_VALUE">>}]
                }
        }
    },
    SignedTX = ar_bundles:deserialize(
        ar_bundles:sign_item(TX, hb:wallet())
    ),
    ?assert(ar_bundles:verify_item(SignedTX)),
    SerializedTX = serialize(SignedTX),
    DeserializedTX = deserialize(SerializedTX),
    ?assert(
        match(
            tx_to_message(SignedTX),
            DeserializedTX
        )
    ).

calculate_unsigned_message_id_test() ->
    Msg = #{
        data => <<"DATA">>,
        <<"special_key">> => <<"SPECIAL_KEY">>
    },
    UnsignedTX = message_to_tx(Msg),
    UnsignedMessage = tx_to_message(UnsignedTX),
    ?assertEqual(
        hb_util:encode(ar_bundles:id(UnsignedTX, unsigned)),
        hb_util:id(UnsignedMessage, unsigned)
    ).

sign_serialize_deserialize_verify_test() ->
    Msg = #{
        data => <<"DATA">>,
        <<"special_key">> => <<"SPECIAL_KEY">>
    },
    TX = message_to_tx(Msg),
    SignedTX = ar_bundles:sign_item(TX, hb:wallet()),
    ?assert(ar_bundles:verify_item(SignedTX)),
    SerializedMsg = serialize(SignedTX),
    DeserializedMsg = deserialize(SerializedMsg),
    DeserializedTX = message_to_tx(DeserializedMsg),
    ?assert(ar_bundles:verify_item(DeserializedTX)).

unsigned_id_test() ->
    UnsignedTX = ar_bundles:normalize(#tx { data = <<"TEST_DATA">> }),
    UnsignedMessage = tx_to_message(UnsignedTX),
    ?assertEqual(
        hb_util:encode(ar_bundles:id(UnsignedTX, unsigned)),
        hb_util:id(UnsignedMessage, unsigned)
    ).

signed_id_test_disabled() ->
    TX = #tx {
        data = <<"TEST_DATA">>,
        tags = [{<<"TEST_KEY">>, <<"TEST_VALUE">>}]
    },
    SignedTX = ar_bundles:sign_item(TX, hb:wallet()),
    ?assert(ar_bundles:verify_item(SignedTX)),
    SignedMsg = tx_to_message(SignedTX),
    ?assertEqual(
        hb_util:encode(ar_bundles:id(SignedTX, signed)),
        hb_util:id(SignedMsg, signed)
    ).

list_encoding_test() ->
    % Test that we can encode and decode a list of integers.
    {<<"List">>, Encoded} = encode_value(List1 = [1, 2, 3]),
    Decoded = decode_value(list, Encoded),
    ?assertEqual(List1, Decoded),
    % Test that we can encode and decode a list of binaries.
    {<<"List">>, Encoded2} = encode_value(List2 = [<<"1">>, <<"2">>, <<"3">>]),
    ?assertEqual(List2, decode_value(list, Encoded2)),
    % Test that we can encode and decode a mixed list.
    {<<"List">>, Encoded3} = encode_value(List3 = [1, <<"2">>, 3]),
    ?assertEqual(List3, decode_value(list, Encoded3)).

message_with_list_test() ->
    Msg = #{ a => [<<"1">>, <<"2">>, <<"3">>] },
    ?assert(match(Msg, tx_to_message(message_to_tx(Msg)))).<|MERGE_RESOLUTION|>--- conflicted
+++ resolved
@@ -16,18 +16,6 @@
 -include("include/hb.hrl").
 -include_lib("eunit/include/eunit.hrl").
 
-<<<<<<< HEAD
-=======
-%%% @doc This module acts an adapter between messages, as modeled in the
-%%% Converge Protocol, and their uderlying binary representations.
-%%% See `docs/converge-protocol.md' for details on Converge. Unless you are
-%%% implementing a new message serialization format, you should not need to 
-%%% interact with this module directly. Instead, use the `hb_converge'
-%%% interfaces to interact with all messages. The `dev_message' module
-%%% implements a device interface for handling messages as the default Converge
-%%% device.
-
->>>>>>> cf104b8e
 %% The size at which a value should be made into a body item, instead of a
 %% tag.
 -define(MAX_TAG_VAL, 128).
