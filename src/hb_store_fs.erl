-module(hb_store_fs).
-behavior(hb_store).
-export([start/1, stop/1, reset/1, scope/1]).
-export([type/2, read/2, write/3, list/2]).
-export([make_group/2, make_link/3, resolve/2]).
-include_lib("kernel/include/file.hrl").
-include("include/hb.hrl").

%%% A key-value store abstraction, such that the underlying implementation
%%% can be swapped out easily. The default implementation is a file-based
%%% store.

start(#{ <<"prefix">> := DataDir }) ->
    ok = filelib:ensure_dir(DataDir).

stop(#{ <<"prefix">> := _DataDir }) ->
    ok.

%% @doc The file-based store is always local, for now. In the future, we may
%% want to allow that an FS store is shared across a cluster and thus remote.
scope(_) -> local.

reset(#{ <<"prefix">> := DataDir }) ->
<<<<<<< HEAD
    % Convert binary to string if needed
    DirStr = case is_binary(DataDir) of
        true -> binary_to_list(DataDir);
        false -> DataDir
    end,
    % Use pattern that completely removes directory then recreates it
    os:cmd("rm -Rf " ++ DirStr),
    ok = filelib:ensure_dir(DirStr),
=======
    % Use pattern that completely removes directory then recreates it
    os:cmd(binary_to_list(<< "rm -Rf ", DataDir/binary >>)),
>>>>>>> 74560ea4
    ?event({reset_store, {path, DataDir}}).

%% @doc Read a key from the store, following symlinks as needed.
read(Opts, Key) ->
    read(add_prefix(Opts, resolve(Opts, Key))).
read(Path) ->
	?event({read, Path}),
	case file:read_file_info(Path) of
		{ok, #file_info{type = regular}} ->
			{ok, _} = file:read_file(Path);
		_ ->
			case file:read_link(Path) of
				{ok, Link} ->
					?event({link_found, Path, Link}),
					read(Link);
				_ ->
					not_found
			end
	end.

write(Opts, PathComponents, Value) ->
    Path = add_prefix(Opts, PathComponents),
    ?event({writing, Path, byte_size(Value)}),
    filelib:ensure_dir(Path),
    ok = file:write_file(Path, Value).

list(Opts, Path) ->
    file:list_dir(add_prefix(Opts, Path)).

%% @doc Replace links in a path successively, returning the final path.
%% Each element of the path is resolved in turn, with the result of each
%% resolution becoming the prefix for the next resolution. This allows 
%% paths to resolve across many links. For example, a structure as follows:
%%
%%    /a/b/c: "Not the right data"
%%    /a/b -> /a/alt-b
%%    /a/alt-b/c: "Correct data"
%%
%% will resolve "a/b/c" to "Correct data".
resolve(Opts, RawPath) ->
    Res = resolve(Opts, "", hb_path:term_to_path_parts(hb_store:join(RawPath))),
    ?event({resolved, RawPath, Res}),
    Res.
resolve(_, CurrPath, []) ->
    hb_store:join(CurrPath);
resolve(Opts, CurrPath, [Next|Rest]) ->
    PathPart = hb_store:join([CurrPath, Next]),
    ?event(
        {resolving,
            {accumulated_path, CurrPath},
            {next_segment, Next},
            {generated_partial_path_to_test, PathPart}
        }
    ),
    case file:read_link(add_prefix(Opts, PathPart)) of
        {ok, RawLink} ->
            Link = remove_prefix(Opts, RawLink),
            resolve(Opts, Link, Rest);
        _ ->
            resolve(Opts, PathPart, Rest)
    end.

type(Opts, Key) ->
    type(add_prefix(Opts, Key)).
type(Path) ->
    ?event({type, Path}),
    case file:read_file_info(Path) of
        {ok, #file_info{type = directory}} -> composite;
        {ok, #file_info{type = regular}} -> simple;
        _ ->
            case file:read_link(Path) of
                {ok, Link} ->
                    type(Link);
                _ ->
                    not_found
            end
    end.

make_group(Opts = #{ <<"prefix">> := _DataDir }, Path) ->
    P = add_prefix(Opts, Path),
    ?event({making_group, P}),
    % We need to ensure that the parent directory exists, so that we can
    % make the group.
    filelib:ensure_dir(P),
   case file:make_dir(P) of
        ok -> ok;
        {error, eexist} -> ok
    end.

make_link(_, Link, Link) -> ok;
make_link(Opts, Existing, New) ->
    ?event({symlink,
		add_prefix(Opts, Existing),
		P2 = add_prefix(Opts, New)}),
    filelib:ensure_dir(P2),
    file:make_symlink(
        add_prefix(Opts, Existing),
        add_prefix(Opts, New)
    ).

%% @doc Add the directory prefix to a path.
add_prefix(#{ <<"prefix">> := Prefix }, Path) ->
    hb_store:join([Prefix, Path]).

%% @doc Remove the directory prefix from a path.
remove_prefix(#{ <<"prefix">> := Prefix }, Path) ->
    hb_util:remove_common(Path, Prefix).<|MERGE_RESOLUTION|>--- conflicted
+++ resolved
@@ -21,19 +21,8 @@
 scope(_) -> local.
 
 reset(#{ <<"prefix">> := DataDir }) ->
-<<<<<<< HEAD
-    % Convert binary to string if needed
-    DirStr = case is_binary(DataDir) of
-        true -> binary_to_list(DataDir);
-        false -> DataDir
-    end,
-    % Use pattern that completely removes directory then recreates it
-    os:cmd("rm -Rf " ++ DirStr),
-    ok = filelib:ensure_dir(DirStr),
-=======
     % Use pattern that completely removes directory then recreates it
     os:cmd(binary_to_list(<< "rm -Rf ", DataDir/binary >>)),
->>>>>>> 74560ea4
     ?event({reset_store, {path, DataDir}}).
 
 %% @doc Read a key from the store, following symlinks as needed.
