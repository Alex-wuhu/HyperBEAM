--- conflicted
+++ resolved
@@ -15,13 +15,6 @@
 -export([format_trace_short/1]).
 -include("include/hb.hrl").
 
-<<<<<<< HEAD
-
-
-=======
-%% @doc A collection of utility functions for building with HyperBEAM.
-
->>>>>>> cf104b8e
 %% @doc Unwrap a tuple of the form `{ok, Value}', or throw/return, depending on
 %% the value of the `error_strategy' option.
 ok(Value) -> ok(Value, #{}).
@@ -386,9 +379,6 @@
         1
     ).
 
-<<<<<<< HEAD
-%% @doc Utility function to help macro `?trace/0' remove the first frame of the
-=======
 %% @doc Is the trace formatted string relevant to HyperBEAM?
 trace_is_relevant(Atom, Prefixes) when is_atom(Atom) ->
     trace_is_relevant(atom_to_list(Atom), Prefixes);
@@ -443,7 +433,6 @@
     lists:flatten(io_lib:format("~p:~p", [Mod, Func])).
 
 %% @doc Utility function to help macro `?trace/0` remove the first frame of the
->>>>>>> cf104b8e
 %% stack trace.
 trace_macro_helper(Fun, {_, {_, Stack}}, Mod, Func, Line) ->
     Fun(Stack, Mod, Func, Line).
