--- conflicted
+++ resolved
@@ -81,30 +81,6 @@
         {true, _} ->
             % If the process-id is not specified, use the target of the message as the process-id
             AOProcID =
-<<<<<<< HEAD
-                case cowboy_req:match_qs([{'process-id', [], undefined}], Req) of
-                    #{process_id := ProcessID} ->
-                        ProcessID;
-                    _ ->
-                        binary_to_list(ar_util:encode(Message#tx.target))
-                end,
-            Assignment =
-                su_process:schedule(
-                    su_registry:find(AOProcID), Message),
-            {JSONStruct} = ar_bundles:item_to_json_struct(Assignment),
-            cowboy_req:reply(201,
-                             #{<<"Content-Type">> => <<"application/json">>},
-                             % TN.2: This should be the whole assignment.
-                             jiffy:encode({[{timestamp,
-                                             list_to_integer(element(2,
-                                                                     lists:keyfind("Timestamp",
-                                                                                   1,
-                                                                                   Assignment#tx.tags)))},
-                                            {id, ar_util:encode(Assignment#tx.id)}]}),
-                             %|JSONStruct
-                             Req),
-            {ok, Req}
-=======
                 case cowboy_req:match_qs([{'process', [], undefined}], Req) of
                     #{process := undefined} -> binary_to_list(ar_util:encode(Message#tx.target));
                     #{process := ProcessID} -> ProcessID
@@ -116,54 +92,11 @@
                 Req,
                 su_process:schedule(su_registry:find(AOProcID, true), Message)
             )
->>>>>>> a7a2713b
     end.
 
 %% Private methods
 
 % Send existing-SU GraphQL compatible results
-<<<<<<< HEAD
-send_stream(Version, ProcID, undefined, To, Req) ->
-    send_stream(Version, ProcID, 0, To, Req);
-send_stream(Version, ProcID, From, undefined, Req) ->
-    send_stream(Version,
-                ProcID,
-                From,
-                su_process:get_current_slot(
-                    su_registry:find(ProcID)),
-                Req);
-send_stream(Version, ProcID, From, To, Req) when is_binary(From) ->
-    send_stream(Version, ProcID, list_to_integer(binary_to_list(From)), To, Req);
-send_stream(Version, ProcID, From, To, Req) when is_binary(To) ->
-    send_stream(Version, ProcID, From, list_to_integer(binary_to_list(To)), Req);
-send_stream(tn1, ProcID, From, To, Req) ->
-    cowboy_req:reply(200,
-                     #{<<"Content-Type">> => <<"application/json">>},
-                     jiffy:encode(assignments_to_json(su_process:get_assignments(ProcID,
-                                                                                 From,
-                                                                                 To))),
-                     Req).
-
-assignments_to_json({Assignments, HasNextPage}) ->
-    {[{<<"page_info">>, {[{<<"has_next_page">>, HasNextPage}]}},
-      {<<"edges">>,
-       [{[{<<"cursor">>, element(2, lists:keyfind(<<"Nonce">>, 1, Assignment#tx.tags))},
-          {<<"node">>, assignment_to_json(Assignment)}]}
-        || Assignment <- Assignments]}]}.
-
-assignment_to_json(Assignment) ->
-    {_, MessageID} = lists:keyfind(<<"Message">>, 1, Assignment#tx.tags),
-    Message = su_data:read_message(MessageID),
-    {[{<<"message">>, ar_bundles:item_to_json_struct(Message)},
-      {<<"assignment">>, ar_bundles:item_to_json_struct(Assignment)}]}.
-
-send_data(ID, Req) ->
-    Message = su_data:read_message(ID),
-    cowboy_req:reply(200,
-                     #{<<"Content-Type">> => <<"application/binary">>},
-                     ar_bundles:serialize(Message),
-                     Req).
-=======
 send_stream(ProcID, undefined, To, Req) ->
     send_stream(ProcID, 0, To, Req);
 send_stream(ProcID, From, undefined, Req) ->
@@ -197,7 +130,6 @@
         Req,
         Message
     ).
->>>>>>> a7a2713b
 
 assignments_to_bundle(Assignments) ->
     assignments_to_bundle(Assignments, #{}).
