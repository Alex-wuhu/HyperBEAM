--- conflicted
+++ resolved
@@ -1,12 +1,3 @@
-<<<<<<< HEAD
-=======
--module(hb_private).
--export([from_message/1, reset/1, is_private/1]).
--export([get/3, get/4, set/4, set/3, set_priv/2]).
--include_lib("eunit/include/eunit.hrl").
--include("include/hb.hrl").
-
->>>>>>> cf104b8e
 %%% @doc This module provides basic helper utilities for managing the
 %%% private element of a message, which can be used to store state that is
 %%% not included in serialized messages, or those granted to users via the
@@ -23,13 +14,10 @@
 %%% See `hb_converge' for more information about the Converge Protocol
 %%% and private elements of messages.
 
-<<<<<<< HEAD
 -module(hb_private).
 -export([from_message/1, get/2, get/3, set/3, reset/1, is_private/1]).
 -include_lib("eunit/include/eunit.hrl").
 
-=======
->>>>>>> cf104b8e
 %% @doc Return the `private' key from a message. If the key does not exist, an
 %% empty map is returned.
 from_message(Msg) -> maps:get(priv, Msg, #{}).
