--- conflicted
+++ resolved
@@ -461,9 +461,6 @@
         end,
     Req2 = cowboy_req:stream_reply(Status, #{}, SetCookiesReq),
     cowboy_req:stream_body(EncodedBody, nofin, Req2),
-<<<<<<< HEAD
-    ?event(http, {terminated_req, Req2}),
-=======
     EndTime = os:system_time(millisecond),
     ?event(http, {reply_headers, {explicit, {ok, Req2, no_state}}}),
     ?event(http_short,
@@ -481,7 +478,6 @@
             {body_size, byte_size(EncodedBody)}
         }
     ),
->>>>>>> ccb45729
     {ok, Req2, no_state}.
 
 %% @doc Add permissive CORS headers to a message, if the message has not already
