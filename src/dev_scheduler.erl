--- conflicted
+++ resolved
@@ -976,13 +976,8 @@
     Opts =
         #{ store =>
             [
-<<<<<<< HEAD
-                #{ <<"store-module">> => <<"hb_store_fs">>, <<"prefix">> => <<"mainnet-cache">> },
-                #{ <<"store-module">> => <<"hb_store_gateway">>, <<"store">> => false }
-=======
                 #{ <<"store-module">> => hb_store_fs, <<"prefix">> => <<"mainnet-cache">> },
                 #{ <<"store-module">> => hb_store_gateway, <<"store">> => false }
->>>>>>> 74560ea4
             ]
         },
     {ok, Msg} = hb_cache:read(<<"0syT13r0s0tgPmIed95bJnuSqaD29HQNN8D3ElLSrsc">>, Opts),
@@ -1052,13 +1047,8 @@
         Opts#{
             priv_wallet => Wallet,
             store => [
-<<<<<<< HEAD
-                #{ <<"store-module">> => <<"hb_store_fs">>, <<"prefix">> => <<"mainnet-cache">> },
-                #{ <<"store-module">> => <<"hb_store_gateway">>, <<"store">> => false }
-=======
                 #{ <<"store-module">> => hb_store_fs, <<"prefix">> => <<"mainnet-cache">> },
                 #{ <<"store-module">> => hb_store_gateway, <<"store">> => false }
->>>>>>> 74560ea4
             ]
         }),
     {Node, Wallet}.
@@ -1120,13 +1110,8 @@
         #{
             store =>
                 [
-<<<<<<< HEAD
-                    #{ <<"store-module">> => <<"hb_store_fs">>, <<"prefix">> => <<"mainnet-cache">> },
-                    #{ <<"store-module">> => <<"hb_store_gateway">>, <<"opts">> => #{} }
-=======
                     #{ <<"store-module">> => hb_store_fs, <<"prefix">> => <<"mainnet-cache">> },
                     #{ <<"store-module">> => hb_store_gateway, <<"opts">> => #{} }
->>>>>>> 74560ea4
                 ],
                 scheduler_follow_redirects => false
         },
@@ -1353,11 +1338,7 @@
         #{
             name => fs,
             opts => #{
-<<<<<<< HEAD
-                store => #{ <<"store-module">> => <<"hb_store_fs">>, 
-=======
                 store => #{ <<"store-module">> => hb_store_fs, 
->>>>>>> 74560ea4
                     <<"prefix">> => <<"TEST-cache/fs-",
                         (integer_to_binary(Port))/binary>> 
                 },
@@ -1369,11 +1350,7 @@
         #{
             name => fs_aggressive,
             opts => #{
-<<<<<<< HEAD
-                store => #{ <<"store-module">> => <<"hb_store_fs">>, 
-=======
                 store => #{ <<"store-module">> => hb_store_fs, 
->>>>>>> 74560ea4
                     <<"prefix">> => <<"TEST-cache/fs-",
                         (integer_to_binary(Port+1))/binary>> 
                 },
@@ -1385,11 +1362,7 @@
         #{
             name => rocksdb,
             opts => #{
-<<<<<<< HEAD
-                store => #{ <<"store-module">> => <<"hb_store_rocksdb">>, 
-=======
                 store => #{ <<"store-module">> => hb_store_rocksdb, 
->>>>>>> 74560ea4
                     <<"prefix">> => <<"TEST-cache-rocksdb-",
                         (integer_to_binary(Port+1))/binary>> 
                 },
@@ -1401,11 +1374,7 @@
         #{
             name => rocksdb_aggressive,
             opts => #{
-<<<<<<< HEAD
-                store => #{ <<"store-module">> => <<"hb_store_rocksdb">>, 
-=======
                 store => #{ <<"store-module">> => hb_store_rocksdb, 
->>>>>>> 74560ea4
                     <<"prefix">> => <<"TEST-cache-rocksdb-",
                         (integer_to_binary(Port+2))/binary>> 
                 },
@@ -1417,11 +1386,7 @@
         % #{
         %     name => rocksdb_extreme_aggressive_h3,
         %     opts => #{
-<<<<<<< HEAD
-        %         store => #{ <<"store-module">> => <<"hb_store_rocksdb">>, 
-=======
         %         store => #{ <<"store-module">> => hb_store_rocksdb, 
->>>>>>> 74560ea4
         %             <<"prefix">> => <<"TEST-cache-rocksdb-",
         %                 (integer_to_binary(Port+3))/binary>> 
         %         },
